--- conflicted
+++ resolved
@@ -75,28 +75,6 @@
         }
     }
 
-<<<<<<< HEAD
-=======
-    /// Constructs the transform from a given angle (in radians), translation, and scale.
-    ///
-    /// # Deprecation
-    /// This constructor has been deprecated due to the order of transformations applied deviate from one's expectations.
-    /// Using a non-zero rotation will affect the resulting transform's origin.
-    ///
-    /// Consider using [`Transform2D::from_scale_rotation_origin`] or applying transformations manually.
-    #[deprecated = "Misleading behavior (see description); consider `from_scale_rotation_origin` or manual transformations."]
-    #[inline]
-    pub fn from_rotation_translation_scale(
-        translation: Vector2,
-        rotation: f32,
-        scale: Vector2,
-    ) -> Self {
-        Self::IDENTITY
-            .translated(translation)
-            .rotated(rotation)
-            .scaled(scale)
-    }
-
     /// Constructs the transform from a given scale, angle (in radians), and origin.
     ///
     /// This is **NOT** equivalent to either of these two lines:
@@ -120,7 +98,6 @@
         tr
     }
 
->>>>>>> 46a154b6
     /// Returns the inverse of the transform, under the assumption that the transformation is composed of rotation, scaling and translation.
     #[inline]
     pub fn affine_inverse(&self) -> Self {
